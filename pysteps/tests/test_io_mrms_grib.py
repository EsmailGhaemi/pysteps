# -*- coding: utf-8 -*-

import os

import numpy as np
import pytest
import xarray as xr
from numpy.testing import assert_array_almost_equal

import pysteps

pytest.importorskip("pygrib")


def test_io_import_mrms_grib():
    """Test the importer for NSSL data."""

    root_path = pysteps.rcparams.data_sources["mrms"]["root_path"]
    filename = os.path.join(
        root_path, "2019/06/10/", "PrecipRate_00.00_20190610-000000.grib2"
    )
    data_Array = pysteps.io.import_mrms_grib(filename, fillna=0, window_size=1)

    assert isinstance(data_Array, xr.DataArray)
    assert data_Array.shape == (3500, 7000)
    assert data_Array.dtype == "single"

    expected_attrs = {
        "institution": "NOAA National Severe Storms Laboratory",
        "projection": "+proj=longlat  +ellps=IAU76",
        "unit": "mm/h",
        "accutime": 2.0,
        "transform": None,
        "zerovalue": 0,
        "threshold": 0.1,
<<<<<<< HEAD
=======
        "x1": -129.99999999999997,
        "x2": -60.00000199999991,
        "y1": 20.000001,
        "y2": 55.00000000000001,
        "cartesian_unit": "degrees",
>>>>>>> 934028af
    }
    metadata = data_Array.attrs
    for key, value in expected_attrs.items():
        if isinstance(value, float):
            assert_array_almost_equal(metadata[key], expected_attrs[key])
        else:
            assert metadata[key] == expected_attrs[key]

    x = np.arange(metadata["x1"], metadata["x2"], metadata["xpixelsize"])
    y = np.arange(metadata["y1"], metadata["y2"], metadata["ypixelsize"])
    assert y.size == precip_full.shape[0]
    assert x.size == precip_full.shape[1]

    # The full latitude range is (20.005, 54.995)
    # The full longitude range is (230.005, 299.995)

    # Test that if the bounding box is larger than the domain, all the points are returned.
    precip_full2 = pysteps.io.import_mrms_grib(
        filename, fillna=0, extent=(220, 300, 20, 55), window_size=1
    )
    assert precip_full2.shape == (3500, 7000)

    assert_array_almost_equal(data_Array, precip_full2)

    del precip_full2

    # Test that a portion of the domain is returned correctly
    precip_clipped = pysteps.io.import_mrms_grib(
        filename, fillna=0, extent=(250, 260, 30, 35), window_size=1
    )

    assert precip_clipped.shape == (500, 1000)
    assert_array_almost_equal(
        precip_clipped, data_Array.isel(y=slice(2000, 2500), x=slice(2000, 3000))
    )
    del precip_clipped

    precip_single = pysteps.io.import_mrms_grib(filename, dtype="double", fillna=0)
    assert precip_single.dtype == "double"
    del precip_single

    precip_single = pysteps.io.import_mrms_grib(filename, dtype="single", fillna=0)
    assert precip_single.dtype == "single"
    del precip_single

    precip_donwscaled = pysteps.io.import_mrms_grib(
        filename, dtype="single", fillna=0, window_size=2
    )
    assert precip_donwscaled.shape == (3500 / 2, 7000 / 2)

    precip_donwscaled = pysteps.io.import_mrms_grib(
        filename, dtype="single", fillna=0, window_size=3
    )
<<<<<<< HEAD
=======
    print(metadata)
    expected_metadata.update(
        xpixelsize=0.03,
        ypixelsize=0.03,
        x1=-130.00000000028575,
        x2=-60.01000199942843,
        y1=20.02000099914261,
        y2=55.000000000285794,
    )

    # Remove the threshold keyword from the test when the window_size>1 is used.
    # The threshold is computed automatically from the minimum valid precipitation values.
    # The minimum value is affected by the the block_averaging (window_size=3 keyword)
    # of the precipitation fields. Hence, the "threshold" value will depend on the
    # precipitation pattern (i.e. the file being read).
    expected_metadata.pop("threshold", None)
>>>>>>> 934028af

    # expected_metadata.update(
    #     xpixelsize=0.03,
    #     ypixelsize=0.03,
    #     x1=-129.98500000028577,
    #     x2=-60.02500199942843,
    #     y1=20.03500099914261,
    #     y2=54.985000000285794,
    # )

    # # Remove the threshold keyword from the test when the window_size>1 is used.
    # # The threshold is computed automatically from the minimum valid precipitation values.
    # # The minimum value is affected by the the block_averaging (window_size=3 keyword)
    # # of the precipitation fields. Hence, the "threshold" value will depend on the
    # # precipitation pattern (i.e. the file being read).
    # expected_metadata.pop("threshold", None)

    # for key in expected_metadata.keys():
    #     assert metadata[key] == expected_metadata[key]
    # assert precip_donwscaled.shape == (3500 // 3, 7000 // 3)<|MERGE_RESOLUTION|>--- conflicted
+++ resolved
@@ -33,14 +33,11 @@
         "transform": None,
         "zerovalue": 0,
         "threshold": 0.1,
-<<<<<<< HEAD
-=======
         "x1": -129.99999999999997,
         "x2": -60.00000199999991,
         "y1": 20.000001,
         "y2": 55.00000000000001,
         "cartesian_unit": "degrees",
->>>>>>> 934028af
     }
     metadata = data_Array.attrs
     for key, value in expected_attrs.items():
@@ -94,8 +91,6 @@
     precip_donwscaled = pysteps.io.import_mrms_grib(
         filename, dtype="single", fillna=0, window_size=3
     )
-<<<<<<< HEAD
-=======
     print(metadata)
     expected_metadata.update(
         xpixelsize=0.03,
@@ -112,7 +107,6 @@
     # of the precipitation fields. Hence, the "threshold" value will depend on the
     # precipitation pattern (i.e. the file being read).
     expected_metadata.pop("threshold", None)
->>>>>>> 934028af
 
     # expected_metadata.update(
     #     xpixelsize=0.03,
